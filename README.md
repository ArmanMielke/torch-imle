--- conflicted
+++ resolved
@@ -8,21 +8,13 @@
 1. An ability to approximately sample from a complex and intractable distribution. For this we use [Perturb-and-MAP](https://home.ttic.edu/~gpapan/research/perturb_and_map/) (aka the Gumbel-max trick) and propose a novel family of noise perturbations tailored to the problem at hand. 
 2. I-MLE reduces the KL divergence between the current distribution and the empirical distribution. Since in our setting, we do not have access to the empirical distribution and, therefore, have to design surrogate empirical distributions. Here we propose two families of surrogate distributions which are widely applicable and work well in practice. 
 
-<<<<<<< HEAD
-For example, let's consider this map, and the task is to find the shortest path from the top-left to the bottom-right corner of the map.
-In the centre, you can see what happens when we use a Sum-of-Gamma noise distribution over the input weights to sample paths.
-On the right, you can see the resulting distribution over paths.
-=======
 For example, let's consider a map from a simple game where the task is to find the shortest path from the top-left to the bottom-right corner. Black areas have the highest and white areas the lowest cost. 
->>>>>>> 7e21c880
 
+<img src="https://raw.githubusercontent.com/uclnlp/torch-imle/main/figures/map.png" width=600>
 
-<<<<<<< HEAD
-<img src="https://raw.githubusercontent.com/uclnlp/torch-imle/main/figures/map.png" width=300> <img src="https://raw.githubusercontent.com/uclnlp/torch-imle/main/figures/paths.gif" width=300> <img src="https://raw.githubusercontent.com/uclnlp/torch-imle/main/figures/distribution.gif" width=300>
-=======
 Here is what happens when we use the proposed sum-of-gamma noise distribution to obtain a distribution over paths, using Dijkstra's algorithm:
->>>>>>> 7e21c880
 
+<img src="https://raw.githubusercontent.com/uclnlp/torch-imle/main/figures/paths.gif" width=600>
 
 ## Gradients
 
@@ -64,13 +56,13 @@
 
 def torch_solver(weights_batch: Tensor) -> Tensor:
     weights_batch = weights_batch.detach().cpu().numpy()
-    y_batch = np.asarray([solver(- w) for w in list(weights_batch)])
+    y_batch = np.asarray([solver(w) for w in list(weights_batch)])
     return torch.tensor(y_batch, requires_grad=False)
 
 imle_solver = imle(torch_solver,
                    target_distribution=target_distribution,
                     noise_distribution=noise_distribution,
-                    nb_samples=1,
+                    nb_samples=10,
                     input_noise_temperature=input_noise_temperature,
                     target_noise_temperature=target_noise_temperature)
 ```
@@ -80,7 +72,7 @@
 ```python
 @imle(target_distribution=target_distribution,
       noise_distribution=noise_distribution,
-      nb_samples=1,
+      nb_samples=10,
       input_noise_temperature=input_noise_temperature,
       target_noise_temperature=target_noise_temperature)
 def imle_solver(weights_batch: Tensor) -> Tensor:
